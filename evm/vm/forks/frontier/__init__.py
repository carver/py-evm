--- conflicted
+++ resolved
@@ -53,11 +53,8 @@
     gas_fee = transaction.gas * transaction.gas_price
     with vm.state_db() as state_db:
         # Buy Gas
-<<<<<<< HEAD
         state_db.delta_balance(transaction.sender, -1 * gas_fee)
-=======
-        state_db.set_balance(transaction.sender, sender_balance - gas_fee)
->>>>>>> 4f48e8c7
+
 
         # Increment Nonce
         state_db.increment_nonce(transaction.sender)
